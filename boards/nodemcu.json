--- conflicted
+++ resolved
@@ -10,15 +10,9 @@
         "0x10C4",
         "0xEA60"
       ]
-<<<<<<< HEAD
-    ], 
-    "ldscript": "eagle.flash.4m1m.ld", 
-    "mcu": "esp8266", 
-=======
     ],
     "ldscript": "esp8266.flash.4m1m.ld",
     "mcu": "esp8266",
->>>>>>> 417be900
     "variant": "nodemcu"
   },
   "connectivity": [
