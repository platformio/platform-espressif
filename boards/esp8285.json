{
  "build": {
<<<<<<< HEAD
    "core": "esp8266", 
    "extra_flags": "-DESP8266 -DARDUINO_ARCH_ESP8266 -DESP8266_ESP01", 
    "f_cpu": "80000000L", 
    "f_flash": "40000000L", 
    "flash_mode": "dout", 
    "ldscript": "eagle.flash.1m256.ld", 
    "mcu": "esp8266", 
=======
    "core": "esp8266",
    "extra_flags": "-DESP8266 -DARDUINO_ARCH_ESP8266 -DESP8266_ESP01",
    "f_cpu": "80000000L",
    "f_flash": "40000000L",
    "flash_mode": "dout",
    "ldscript": "esp8266.flash.1m256.ld",
    "mcu": "esp8266",
>>>>>>> 417be900
    "variant": "generic"
  },
  "connectivity": [
    "wifi"
  ],
  "frameworks": [
    "arduino",
    "esp8266-rtos-sdk"
  ],
  "name": "Generic ESP8285 Module",
  "upload": {
    "maximum_ram_size": 81920,
    "maximum_size": 434160,
    "require_upload_port": true,
    "resetmethod": "ck",
    "speed": 115200
  },
  "url": "http://www.esp8266.com/wiki/doku.php?id=esp8266-module-family",
  "vendor": "Espressif"
}<|MERGE_RESOLUTION|>--- conflicted
+++ resolved
@@ -1,14 +1,5 @@
 {
   "build": {
-<<<<<<< HEAD
-    "core": "esp8266", 
-    "extra_flags": "-DESP8266 -DARDUINO_ARCH_ESP8266 -DESP8266_ESP01", 
-    "f_cpu": "80000000L", 
-    "f_flash": "40000000L", 
-    "flash_mode": "dout", 
-    "ldscript": "eagle.flash.1m256.ld", 
-    "mcu": "esp8266", 
-=======
     "core": "esp8266",
     "extra_flags": "-DESP8266 -DARDUINO_ARCH_ESP8266 -DESP8266_ESP01",
     "f_cpu": "80000000L",
@@ -16,7 +7,6 @@
     "flash_mode": "dout",
     "ldscript": "esp8266.flash.1m256.ld",
     "mcu": "esp8266",
->>>>>>> 417be900
     "variant": "generic"
   },
   "connectivity": [
