--- conflicted
+++ resolved
@@ -1,22 +1,12 @@
 {
   "build": {
-<<<<<<< HEAD
-    "core": "esp8266", 
-    "extra_flags": "-DESP8266 -DARDUINO_ARCH_ESP8266 -DESP8266_WEMOS_D1MINI", 
-    "f_cpu": "80000000L", 
-    "f_flash": "40000000L", 
-    "flash_mode": "dio", 
-    "ldscript": "eagle.flash.4m1m.ld", 
-    "mcu": "esp8266", 
-=======
     "core": "esp8266",
     "extra_flags": "-DESP8266 -DARDUINO_ARCH_ESP8266 -DESP8266_WEMOS_D1MINI",
     "f_cpu": "80000000L",
     "f_flash": "40000000L",
     "flash_mode": "dio",
-    "ldscript": "esp8266.flash.4m1m.ld",
+    "ldscript": "eagle.flash.4m1m.ld",
     "mcu": "esp8266",
->>>>>>> 8b4ce449
     "variant": "d1_mini"
   },
   "frameworks": [
