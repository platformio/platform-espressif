--- conflicted
+++ resolved
@@ -264,14 +264,8 @@
         env.Replace(
             UPLOAD_ADDRESS="0x20000",
         )
-<<<<<<< HEAD
     elif env.subst("$PIOFRAMEWORK") == "esp8266-nonos-sdk":
         # Configure NONOS SDK
-=======
-
-    # Configure NONOS SDK
-    elif env.subst("$PIOFRAMEWORK") == "esp8266-nonos-sdk":
->>>>>>> 22a04268
         env.Append(
             CPPPATH=[
                 join("$SDK_ESP8266_DIR", "include"), "$PROJECTSRC_DIR"
@@ -284,12 +278,7 @@
             UPLOAD_ADDRESS="0x10000",
         )
 
-<<<<<<< HEAD
     else: # Configure Native SDK
-=======
-    # Configure Native SDK
-    else:
->>>>>>> 22a04268
         env.Append(
             CPPPATH=[
                 join("$SDK_ESP8266_DIR", "include"), "$PROJECTSRC_DIR"
