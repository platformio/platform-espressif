# Copyright 2014-present PlatformIO <contact@platformio.org>
#
# Licensed under the Apache License, Version 2.0 (the "License");
# you may not use this file except in compliance with the License.
# You may obtain a copy of the License at
#
#    http://www.apache.org/licenses/LICENSE-2.0
#
# Unless required by applicable law or agreed to in writing, software
# distributed under the License is distributed on an "AS IS" BASIS,
# WITHOUT WARRANTIES OR CONDITIONS OF ANY KIND, either express or implied.
# See the License for the specific language governing permissions and
# limitations under the License.

# pylint: disable=redefined-outer-name

import re
from os.path import join

from SCons.Script import (ARGUMENTS, COMMAND_LINE_TARGETS, AlwaysBuild,
                          Builder, Default, DefaultEnvironment)


def _get_flash_size(env):
    # use board's flash size by default
    board_max_size = int(env.BoardConfig().get("upload.maximum_size", 0))

    # check if user overrides LD Script
    match = re.search(r"\.flash\.(\d+)(m|k).*\.ld", env.GetActualLDScript())
    if match:
        if match.group(2) == "k":
            board_max_size = int(match.group(1)) * 1024
        elif match.group(2) == "m":
            board_max_size = int(match.group(1)) * 1024 * 1024

    return ("%dK" % (board_max_size / 1024) if board_max_size < 1048576
            else "%dM" % (board_max_size / 1048576))


def _get_board_f_flash(env):
    frequency = env.subst("$BOARD_F_FLASH")
    frequency = str(frequency).replace("L", "")
    return int(int(frequency) / 1000000)


env = DefaultEnvironment()
platform = env.PioPlatform()

env.Replace(
    __get_flash_size=_get_flash_size,
    __get_board_f_flash=_get_board_f_flash,

    AR="xtensa-lx106-elf-ar",
    AS="xtensa-lx106-elf-as",
    CC="xtensa-lx106-elf-gcc",
    CXX="xtensa-lx106-elf-g++",
    GDB="xtensa-lx106-elf-gdb",
    OBJCOPY="esptool",
    RANLIB="xtensa-lx106-elf-ranlib",
    SIZETOOL="xtensa-lx106-elf-size",

    ARFLAGS=["rc"],

    ASFLAGS=["-x", "assembler-with-cpp"],

    CFLAGS=[
        "-std=gnu99",
        "-Wpointer-arith",
        "-Wno-implicit-function-declaration",
        "-Wl,-EL",
        "-fno-inline-functions",
        "-nostdlib"
    ],

    CCFLAGS=[
        "-Os",  # optimize for size
        "-mlongcalls",
        "-mtext-section-literals",
        "-falign-functions=4",
        "-U__STRICT_ANSI__",
        "-ffunction-sections",
        "-fdata-sections"
    ],

    CXXFLAGS=[
        "-fno-rtti",
        "-fno-exceptions",
        "-std=c++11"
    ],

    CPPDEFINES=[
        ("F_CPU", "$BOARD_F_CPU"),
        "__ets__",
        "ICACHE_FLASH"
    ],

    LINKFLAGS=[
        "-Os",
        "-nostdlib",
        "-Wl,--no-check-sections",
        "-u", "call_user_start",
        "-Wl,-static",
        "-Wl,--gc-sections"
    ],

    #
    # Packages
    #

    FRAMEWORK_ARDUINOESP8266_DIR=platform.get_package_dir(
        "framework-arduinoespressif8266"),
    SDK_ESP8266_DIR=platform.get_package_dir("sdk-esp8266"),

    #
    # Upload
    #

    UPLOADER="esptool",
    UPLOADEROTA=join(platform.get_package_dir("tool-espotapy") or "",
                     "espota.py"),

    UPLOADERFLAGS=[
        "-cd", "$UPLOAD_RESETMETHOD",
        "-cb", "$UPLOAD_SPEED",
        "-cp", '"$UPLOAD_PORT"'
    ],
    UPLOADEROTAFLAGS=[
        "--debug",
        "--progress",
        "-i", "$UPLOAD_PORT",
        "$UPLOAD_FLAGS"
    ],

    UPLOADCMD='$UPLOADER $UPLOADERFLAGS -cf $SOURCE',
    UPLOADOTACMD='"$PYTHONEXE" "$UPLOADEROTA" $UPLOADEROTAFLAGS -f $SOURCE',

    #
    # Misc
    #

    MKSPIFFSTOOL="mkspiffs",
    SIZEPRINTCMD='$SIZETOOL -B -d $SOURCES',

    PROGNAME="firmware",
    PROGSUFFIX=".elf"
)

env.Append(
    ASFLAGS=env.get("CCFLAGS", [])[:]
)

if int(ARGUMENTS.get("PIOVERBOSE", 0)):
    env.Prepend(UPLOADERFLAGS=["-vv"])


#
# SPIFFS
#


def fetch_spiffs_size(env):
    spiffs_re = re.compile(
        r"PROVIDE\s*\(\s*_SPIFFS_(\w+)\s*=\s*(0x[\dA-F]+)\s*\)")
    with open(env.GetActualLDScript()) as f:
        for line in f.readlines():
            match = spiffs_re.search(line)
            if not match:
                continue
            env["SPIFFS_%s" % match.group(1).upper()] = match.group(2)

    assert all([k in env for k in ["SPIFFS_START", "SPIFFS_END", "SPIFFS_PAGE",
                                   "SPIFFS_BLOCK"]])

    # esptool flash starts from 0
    for k in ("SPIFFS_START", "SPIFFS_END"):
        _value = 0
        if int(env[k], 16) < 0x40300000:
            _value = int(env[k], 16) & 0xFFFFF
        else:
            _value = int(env[k], 16) & 0xFFFFFF
            _value -= 0x200000  # esptool offset

        env[k] = hex(_value)


def __fetch_spiffs_size(target, source, env):
    fetch_spiffs_size(env)
    return (target, source)


env.Append(
    BUILDERS=dict(
        DataToBin=Builder(
            action=env.VerboseAction(" ".join([
                '"$MKSPIFFSTOOL"',
                "-c", "$SOURCES",
                "-p", "${int(SPIFFS_PAGE, 16)}",
                "-b", "${int(SPIFFS_BLOCK, 16)}",
                "-s", "${int(SPIFFS_END, 16) - int(SPIFFS_START, 16)}",
                "$TARGET"
            ]), "Building SPIFFS image from '$SOURCES' directory to $TARGET"),
            emitter=__fetch_spiffs_size,
            source_factory=env.Dir,
            suffix=".bin"
        )
    )
)

if "uploadfs" in COMMAND_LINE_TARGETS:
    env.Append(
        UPLOADERFLAGS=["-ca", "$SPIFFS_START"],
        UPLOADEROTAFLAGS=["-s"]
    )

#
# Framework and SDK specific configuration
#

if env.subst("$PIOFRAMEWORK") in ("arduino", "simba"):
    env.Append(
        LINKFLAGS=[
            "-Wl,-wrap,system_restart_local",
            "-Wl,-wrap,register_chipv6_phy"
        ],

        BUILDERS=dict(
            ElfToBin=Builder(
                action=env.VerboseAction(" ".join([
                    '"$OBJCOPY"',
                    "-eo",
                    '"%s"' % join("$FRAMEWORK_ARDUINOESP8266_DIR",
                                  "bootloaders", "eboot", "eboot.elf"),
                    "-bo", "$TARGET",
                    "-bm", "$BOARD_FLASH_MODE",
                    "-bf", "${__get_board_f_flash(__env__)}",
                    "-bz", "${__get_flash_size(__env__)}",
                    "-bs", ".text",
                    "-bp", "4096",
                    "-ec",
                    "-eo", "$SOURCES",
                    "-bs", ".irom0.text",
                    "-bs", ".text",
                    "-bs", ".data",
                    "-bs", ".rodata",
                    "-bc", "-ec"
                ]), "Building $TARGET"),
                suffix=".bin"
            )
        )
    )

    # Handle uploading via OTA
    ota_port = None
    if env.get("UPLOAD_PORT"):
        ota_port = re.match(
            r"\"?((([0-9]{1,3}\.){3}[0-9]{1,3})|.+\.local)\"?$",
            env.get("UPLOAD_PORT"))
    if ota_port:
        env.Replace(UPLOADCMD="$UPLOADOTACMD")

else:
    upload_address = None
    if env.subst("$PIOFRAMEWORK") == "esp8266-rtos-sdk":
        env.Replace(
            UPLOAD_ADDRESS="0x20000",
        )
<<<<<<< HEAD

    # Configure NONOS SDK
    elif env.subst("$PIOFRAMEWORK") == "esp8266-nonos-sdk":
=======
    elif env.subst("$PIOFRAMEWORK") == "esp8266-nonos-sdk":
        # Configure NONOS SDK
>>>>>>> 638ad317
        env.Append(
            CPPPATH=[
                join("$SDK_ESP8266_DIR", "include"), "$PROJECTSRC_DIR"
            ],
            CCFLAGS=[
                "-fno-builtin-printf",
            ]
        )
        env.Replace(
            UPLOAD_ADDRESS="0x10000",
        )

<<<<<<< HEAD
    # Configure Native SDK
    else:
=======
    else: # Configure Native SDK
>>>>>>> 638ad317
        env.Append(
            CPPPATH=[
                join("$SDK_ESP8266_DIR", "include"), "$PROJECTSRC_DIR"
            ],

            LIBPATH=[
                join("$SDK_ESP8266_DIR", "lib"),
                join("$SDK_ESP8266_DIR", "ld")
            ],
        )
        env.Replace(
            LIBS=[
                "c", "gcc", "phy", "pp", "net80211", "lwip", "wpa", "wpa2",
                "main", "wps", "crypto", "json", "ssl", "pwm", "upgrade",
                "smartconfig", "airkiss", "at"
            ],
            UPLOAD_ADDRESS="0X40000"
        )

    # ESP8266 RTOS SDK and Native SDK common configuration
    env.Append(
        BUILDERS=dict(
            ElfToBin=Builder(
                action=env.VerboseAction(" ".join([
                    '"$OBJCOPY"',
                    "-eo", "$SOURCES",
                    "-bo", "${TARGETS[0]}",
                    "-bm", "$BOARD_FLASH_MODE",
                    "-bf", "${__get_board_f_flash(__env__)}",
                    "-bz", "${__get_flash_size(__env__)}",
                    "-bs", ".text",
                    "-bs", ".data",
                    "-bs", ".rodata",
                    "-bc", "-ec",
                    "-eo", "$SOURCES",
                    "-es", ".irom0.text", "${TARGETS[1]}",
                    "-ec", "-v"
                ]), "Building $TARGET"),
                suffix=".bin"
            )
        )
    )

    env.Replace(
        UPLOADERFLAGS=[
            "-vv",
            "-cd", "$UPLOAD_RESETMETHOD",
            "-cb", "$UPLOAD_SPEED",
            "-cp", '"$UPLOAD_PORT"',
            "-ca", "0x00000",
            "-cf", "${SOURCES[0]}",
            "-ca", "$UPLOAD_ADDRESS",
            "-cf", "${SOURCES[1]}"
        ],
        UPLOADCMD='$UPLOADER $UPLOADERFLAGS',
    )

#
# Target: Build executable and linkable firmware or SPIFFS image
#


def __tmp_hook_before_pio_3_2():
    env.ProcessFlags(env.get("BUILD_FLAGS"))
    # append specified LD_SCRIPT
    if ("LDSCRIPT_PATH" in env and
            not any(["-Wl,-T" in f for f in env['LINKFLAGS']])):
        env.Append(LINKFLAGS=['-Wl,-T"$LDSCRIPT_PATH"'])


target_elf = None
if "nobuild" in COMMAND_LINE_TARGETS:
    if set(["uploadfs", "uploadfsota"]) & set(COMMAND_LINE_TARGETS):
        __tmp_hook_before_pio_3_2()
        fetch_spiffs_size(env)
        target_firm = join("$BUILD_DIR", "spiffs.bin")
    elif env.subst("$PIOFRAMEWORK") in ("arduino", "simba"):
        target_firm = join("$BUILD_DIR", "firmware.bin")
    else:
        target_firm = [
            join("$BUILD_DIR", "eagle.flash.bin"),
            join("$BUILD_DIR", "eagle.irom0text.bin")
        ]
else:
    if set(["buildfs", "uploadfs", "uploadfsota"]) & set(COMMAND_LINE_TARGETS):
        __tmp_hook_before_pio_3_2()
        target_firm = env.DataToBin(
            join("$BUILD_DIR", "spiffs"), "$PROJECTDATA_DIR")
        AlwaysBuild(target_firm)
        AlwaysBuild(env.Alias("buildfs", target_firm))
    else:
        target_elf = env.BuildProgram()
        if env.subst("$PIOFRAMEWORK") in ("arduino", "simba"):
            target_firm = env.ElfToBin(
                join("$BUILD_DIR", "firmware"), target_elf)
        else:
            target_firm = env.ElfToBin([join("$BUILD_DIR", "eagle.flash.bin"),
                                        join("$BUILD_DIR", "eagle.irom0text.bin")],
                                       target_elf)

AlwaysBuild(env.Alias("nobuild", target_firm))
target_buildprog = env.Alias("buildprog", target_firm, target_firm)

#
# Target: Print binary size
#

target_size = env.Alias(
    "size", target_elf,
    env.VerboseAction("$SIZEPRINTCMD", "Calculating size $SOURCE"))
AlwaysBuild(target_size)

#
# Target: Upload firmware or SPIFFS image
#

target_upload = env.Alias(
    ["upload", "uploadfs"], target_firm,
    [env.VerboseAction(env.AutodetectUploadPort, "Looking for upload port..."),
     env.VerboseAction("$UPLOADCMD", "Uploading $SOURCE")])
env.AlwaysBuild(target_upload)


#
# Default targets
#

Default([target_buildprog, target_size])<|MERGE_RESOLUTION|>--- conflicted
+++ resolved
@@ -264,14 +264,8 @@
         env.Replace(
             UPLOAD_ADDRESS="0x20000",
         )
-<<<<<<< HEAD
-
-    # Configure NONOS SDK
-    elif env.subst("$PIOFRAMEWORK") == "esp8266-nonos-sdk":
-=======
     elif env.subst("$PIOFRAMEWORK") == "esp8266-nonos-sdk":
         # Configure NONOS SDK
->>>>>>> 638ad317
         env.Append(
             CPPPATH=[
                 join("$SDK_ESP8266_DIR", "include"), "$PROJECTSRC_DIR"
@@ -284,12 +278,7 @@
             UPLOAD_ADDRESS="0x10000",
         )
 
-<<<<<<< HEAD
-    # Configure Native SDK
-    else:
-=======
     else: # Configure Native SDK
->>>>>>> 638ad317
         env.Append(
             CPPPATH=[
                 join("$SDK_ESP8266_DIR", "include"), "$PROJECTSRC_DIR"
