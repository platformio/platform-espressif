--- conflicted
+++ resolved
@@ -196,74 +196,6 @@
 
 
 #
-<<<<<<< HEAD
-# Framework and SDK specific configuration
-#
-
-if env.subst("$PIOFRAMEWORK") in ("arduino", "simba"):
-    if "simba" in env.subst("$PIOFRAMEWORK"):
-        ebootelf_path = join(
-            platform.get_package_dir("framework-simba") or "", "3pp",
-            "esp8266Arduino", "2.3.0", "bootloaders", "eboot", "eboot.elf")
-    else:
-        ebootelf_path = join(
-            platform.get_package_dir("framework-arduinoespressif8266") or "",
-            "bootloaders", "eboot", "eboot.elf")
-
-    env.Append(
-        BUILDERS=dict(
-            ElfToBin=Builder(
-                action=env.VerboseAction(" ".join([
-                    '"$OBJCOPY"',
-                    "-eo", '"%s"' % ebootelf_path,
-                    "-bo", "$TARGET",
-                    "-bm", "$BOARD_FLASH_MODE",
-                    "-bf", "${__get_board_f_flash(__env__)}",
-                    "-bz", "${__get_flash_size(__env__)}",
-                    "-bs", ".text",
-                    "-bp", "4096",
-                    "-ec",
-                    "-eo", "$SOURCES",
-                    "-bs", ".irom0.text",
-                    "-bs", ".text",
-                    "-bs", ".text1",
-                    "-bs", ".data",
-                    "-bs", ".rodata",
-                    "-bc", "-ec"
-                ]), "Building $TARGET"),
-                suffix=".bin"
-            )
-        )
-    )
-else:
-    # ESP8266 RTOS SDK and Native SDK common configuration
-    env.Append(
-        BUILDERS=dict(
-            ElfToBin=Builder(
-                action=env.VerboseAction(" ".join([
-                    '"$OBJCOPY"',
-                    "-eo", "$SOURCES",
-                    "-bo", "${TARGETS[0]}",
-                    "-bm", "$BOARD_FLASH_MODE",
-                    "-bf", "${__get_board_f_flash(__env__)}",
-                    "-bz", "${__get_flash_size(__env__)}",
-                    "-bs", ".text",
-                    "-bs", ".text1",
-                    "-bs", ".data",
-                    "-bs", ".rodata",
-                    "-bc", "-ec",
-                    "-eo", "$SOURCES",
-                    "-es", ".irom0.text", "${TARGETS[1]}",
-                    "-ec", "-v"
-                ]), "Building $TARGET"),
-                suffix=".bin"
-            )
-        )
-    )
-
-#
-=======
->>>>>>> 5d9c58b0
 # Target: Build executable and linkable firmware or SPIFFS image
 #
 
