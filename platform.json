--- conflicted
+++ resolved
@@ -13,11 +13,7 @@
     "type": "git",
     "url": "https://github.com/platformio/platform-espressif8266.git"
   },
-<<<<<<< HEAD
-  "version": "1.3.0-alpha1",
-=======
   "version": "1.2.1",
->>>>>>> 90dd9256
   "packageRepositories": [
     "https://dl.bintray.com/platformio/dl-packages/manifest.json",
     "https://sourceforge.net/projects/platformio-storage/files/packages/manifest.json/download",
