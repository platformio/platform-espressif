--- conflicted
+++ resolved
@@ -12,11 +12,7 @@
     "type": "git",
     "url": "https://github.com/platformio/platform-espressif8266.git"
   },
-<<<<<<< HEAD
-  "version": "1.5.0-alpha.4",
-=======
-  "version": "1.5.0",
->>>>>>> 22a04268
+  "version": "1.6.0-alpha.1",
   "packageRepositories": [
     "https://dl.bintray.com/platformio/dl-packages/manifest.json",
     "http://dl.platformio.org/packages/manifest.json",
