--- conflicted
+++ resolved
@@ -12,11 +12,7 @@
     "type": "git",
     "url": "https://github.com/platformio/platform-espressif8266.git"
   },
-<<<<<<< HEAD
-  "version": "1.8.0-alpha.1",
-=======
-  "version": "1.7.3",
->>>>>>> d2887de7
+  "version": "1.9.0-alpha.1",
   "packageRepositories": [
     "https://dl.bintray.com/platformio/dl-packages/manifest.json",
     "http://dl.platformio.org/packages/manifest.json",
@@ -50,11 +46,7 @@
     "framework-arduinoespressif8266": {
       "type": "framework",
       "optional": true,
-<<<<<<< HEAD
       "version": "https://github.com/esp8266/Arduino.git"
-=======
-      "version": "~2.20402.0"
->>>>>>> d2887de7
     },
     "framework-esp8266-rtos-sdk": {
       "type": "framework",
