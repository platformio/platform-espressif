--- conflicted
+++ resolved
@@ -12,11 +12,7 @@
     "type": "git",
     "url": "https://github.com/platformio/platform-espressif8266.git"
   },
-<<<<<<< HEAD
-  "version": "1.4.0-alpha.3",
-=======
-  "version": "1.4.0",
->>>>>>> f80e2521
+  "version": "1.4.0-alpha.4",
   "packageRepositories": [
     "https://dl.bintray.com/platformio/dl-packages/manifest.json",
     "http://dl.platformio.org/packages/manifest.json",
@@ -45,7 +41,7 @@
     "framework-arduinoespressif8266": {
       "type": "framework",
       "optional": true,
-      "version": "https://github.com/platformio/platformio-pkg-framework-arduinoespressif8266.git"
+      "version": "https://github.com/esp8266/Arduino.git"
     },
     "framework-esp8266-rtos-sdk": {
       "type": "framework",
