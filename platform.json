{
  "name": "espressif8266",
  "title": "Espressif 8266 (Stage)",
  "description": "Espressif Systems is a privately held fabless semiconductor company. They provide wireless communications and Wi-Fi chips which are widely used in mobile devices and the Internet of Things applications.",
  "url": "https://espressif.com/",
  "homepage": "http://platformio.org/platforms/espressif8266",
  "license": "Apache-2.0",
  "engines": {
    "platformio": "<5"
  },
  "repository": {
    "type": "git",
    "url": "https://github.com/platformio/platform-espressif8266.git"
  },
<<<<<<< HEAD
  "version": "2.1.0-alpha.1",
=======
  "version": "2.0.1",
>>>>>>> 9b17cfb6
  "packageRepositories": [
    "https://dl.bintray.com/platformio/dl-packages/manifest.json",
    "http://dl.platformio.org/packages/manifest.json",
    "https://raw.githubusercontent.com/eerimoq/simba/master/make/platformio/manifest.json",
    "https://raw.githubusercontent.com/yanbe/framework-esp8266-rtos-sdk/master/manifest.json",
    "https://raw.githubusercontent.com/sanderv32/framework-esp8266-nonos-sdk/master/manifest.json"
  ],
  "frameworks": {
    "arduino": {
      "package": "framework-arduinoespressif8266",
      "script": "builder/frameworks/arduino.py"
    },
    "simba": {
      "package": "framework-simba",
      "script": "builder/frameworks/simba.py"
    },
    "esp8266-rtos-sdk": {
      "package": "framework-esp8266-rtos-sdk",
      "script": "builder/frameworks/esp8266-rtos-sdk.py"
    },
    "esp8266-nonos-sdk": {
      "package": "framework-esp8266-nonos-sdk",
      "script": "builder/frameworks/esp8266-nonos-sdk.py"
    }
  },
  "packages": {
    "toolchain-xtensa": {
      "type": "toolchain",
      "version": "~1.40802.0"
    },
    "framework-arduinoespressif8266": {
      "type": "framework",
      "optional": true,
      "version": "https://github.com/esp8266/Arduino.git"
    },
    "framework-esp8266-rtos-sdk": {
      "type": "framework",
      "optional": true,
      "version": ">=1.5.0-beta"
    },
    "framework-esp8266-nonos-sdk": {
      "type": "framework",
      "optional": true,
      "version": ">=2.1.0"
    },
    "framework-simba": {
      "type": "framework",
      "optional": true,
      "version": ">=7.0.0"
    },
    "tool-esptool": {
      "type": "uploader",
      "version": "<2"
    },
    "tool-espotapy": {
      "type": "uploader",
      "optional": true,
      "version": "~1.1.0"
    },
    "tool-mkspiffs": {
      "type": "uploader",
      "optional": true,
      "version": "~1.200.0"
    },
    "sdk-esp8266": {
      "optional": true,
      "version": "~1.10502.0"
    }
  }
}<|MERGE_RESOLUTION|>--- conflicted
+++ resolved
@@ -12,11 +12,7 @@
     "type": "git",
     "url": "https://github.com/platformio/platform-espressif8266.git"
   },
-<<<<<<< HEAD
   "version": "2.1.0-alpha.1",
-=======
-  "version": "2.0.1",
->>>>>>> 9b17cfb6
   "packageRepositories": [
     "https://dl.bintray.com/platformio/dl-packages/manifest.json",
     "http://dl.platformio.org/packages/manifest.json",
