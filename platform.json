--- conflicted
+++ resolved
@@ -12,11 +12,7 @@
     "type": "git",
     "url": "https://github.com/platformio/platform-espressif8266.git"
   },
-<<<<<<< HEAD
-  "version": "2.1.0-alpha.3",
-=======
-  "version": "2.0.4",
->>>>>>> 3e775974
+  "version": "2.1.0-alpha.4",
   "packageRepositories": [
     "https://dl.bintray.com/platformio/dl-packages/manifest.json",
     "http://dl.platformio.org/packages/manifest.json",
